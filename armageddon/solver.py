--- conflicted
+++ resolved
@@ -303,11 +303,7 @@
         res = de/dz
         result.insert(len(result.columns),'dedz', res)  
         return result
-<<<<<<< HEAD
-    
-   
-=======
->>>>>>> 653983d9
+
 
     def analyse_outcome(self, result):
         """
@@ -399,10 +395,7 @@
 	    when 0 m <= altitude <= 5000 m, i.e. both airburst and cratering occur
 
         Parameters
-<<<<<<< HEAD
-=======
-
->>>>>>> 653983d9
+
         -------
         result-DataFrame
             pandas DataFrame with velocity, mass, angle, altitude, horizontal
